package server

import (
	"bytes"
	"context"
	"embed"
	"encoding/json"
	"errors"
	firebase "firebase.google.com/go"
	"firebase.google.com/go/messaging"
	"fmt"
	"github.com/emersion/go-smtp"
	"google.golang.org/api/option"
	"heckel.io/ntfy/util"
	"html/template"
	"io"
	"log"
	"net"
	"net/http"
	"net/http/httptest"
<<<<<<< HEAD
	"os"
=======
	"net/url"
	"os"
	"path"
	"path/filepath"
>>>>>>> a75f74b4
	"regexp"
	"strconv"
	"strings"
	"sync"
	"time"
	"unicode/utf8"
)

// TODO add "max messages in a topic" limit
// TODO implement "since=<ID>"

// Server is the main server, providing the UI and API for ntfy
type Server struct {
<<<<<<< HEAD
	config       *Config
	httpServer   *http.Server
	httpsServer  *http.Server
	unixListener net.Listener
	smtpServer   *smtp.Server
	smtpBackend  *smtpBackend
	topics       map[string]*topic
	visitors     map[string]*visitor
	firebase     subscriber
	mailer       mailer
	messages     int64
	cache        cache
	closeChan    chan bool
	mu           sync.Mutex
=======
	config      *Config
	httpServer  *http.Server
	httpsServer *http.Server
	smtpServer  *smtp.Server
	smtpBackend *smtpBackend
	topics      map[string]*topic
	visitors    map[string]*visitor
	firebase    subscriber
	mailer      mailer
	messages    int64
	cache       cache
	fileCache   *fileCache
	closeChan   chan bool
	mu          sync.Mutex
>>>>>>> a75f74b4
}

// errHTTP is a generic HTTP error for any non-200 HTTP error
type errHTTP struct {
	Code     int    `json:"code,omitempty"`
	HTTPCode int    `json:"http"`
	Message  string `json:"error"`
	Link     string `json:"link,omitempty"`
}

func (e errHTTP) Error() string {
	return e.Message
}

func (e errHTTP) JSON() string {
	b, _ := json.Marshal(&e)
	return string(b)
}

type indexPage struct {
	Topic         string
	CacheDuration time.Duration
}

type sinceTime time.Time

func (t sinceTime) IsAll() bool {
	return t == sinceAllMessages
}

func (t sinceTime) IsNone() bool {
	return t == sinceNoMessages
}

func (t sinceTime) Time() time.Time {
	return time.Time(t)
}

var (
	sinceAllMessages = sinceTime(time.Unix(0, 0))
	sinceNoMessages  = sinceTime(time.Unix(1, 0))
)

var (
	topicRegex       = regexp.MustCompile(`^[-_A-Za-z0-9]{1,64}$`)  // No /!
	topicPathRegex   = regexp.MustCompile(`^/[-_A-Za-z0-9]{1,64}$`) // Regex must match JS & Android app!
	jsonPathRegex    = regexp.MustCompile(`^/[-_A-Za-z0-9]{1,64}(,[-_A-Za-z0-9]{1,64})*/json$`)
	ssePathRegex     = regexp.MustCompile(`^/[-_A-Za-z0-9]{1,64}(,[-_A-Za-z0-9]{1,64})*/sse$`)
	rawPathRegex     = regexp.MustCompile(`^/[-_A-Za-z0-9]{1,64}(,[-_A-Za-z0-9]{1,64})*/raw$`)
	publishPathRegex = regexp.MustCompile(`^/[-_A-Za-z0-9]{1,64}(,[-_A-Za-z0-9]{1,64})*/(publish|send|trigger)$`)

	staticRegex      = regexp.MustCompile(`^/static/.+`)
	docsRegex        = regexp.MustCompile(`^/docs(|/.*)$`)
	fileRegex        = regexp.MustCompile(`^/file/([-_A-Za-z0-9]{1,64})(?:\.[A-Za-z0-9]{1,16})?$`)
	disallowedTopics = []string{"docs", "static", "file"}
	attachURLRegex   = regexp.MustCompile(`^https?://`)

	templateFnMap = template.FuncMap{
		"durationToHuman": util.DurationToHuman,
	}

	//go:embed "index.gohtml"
	indexSource   string
	indexTemplate = template.Must(template.New("index").Funcs(templateFnMap).Parse(indexSource))

	//go:embed "example.html"
	exampleSource string

	//go:embed static
	webStaticFs       embed.FS
	webStaticFsCached = &util.CachingEmbedFS{ModTime: time.Now(), FS: webStaticFs}

	//go:embed docs
	docsStaticFs     embed.FS
	docsStaticCached = &util.CachingEmbedFS{ModTime: time.Now(), FS: docsStaticFs}

	errHTTPBadRequestEmailDisabled                   = &errHTTP{40001, http.StatusBadRequest, "e-mail notifications are not enabled", "https://ntfy.sh/docs/config/#e-mail-notifications"}
	errHTTPBadRequestDelayNoCache                    = &errHTTP{40002, http.StatusBadRequest, "cannot disable cache for delayed message", ""}
	errHTTPBadRequestDelayNoEmail                    = &errHTTP{40003, http.StatusBadRequest, "delayed e-mail notifications are not supported", ""}
	errHTTPBadRequestDelayCannotParse                = &errHTTP{40004, http.StatusBadRequest, "invalid delay parameter: unable to parse delay", "https://ntfy.sh/docs/publish/#scheduled-delivery"}
	errHTTPBadRequestDelayTooSmall                   = &errHTTP{40005, http.StatusBadRequest, "invalid delay parameter: too small, please refer to the docs", "https://ntfy.sh/docs/publish/#scheduled-delivery"}
	errHTTPBadRequestDelayTooLarge                   = &errHTTP{40006, http.StatusBadRequest, "invalid delay parameter: too large, please refer to the docs", "https://ntfy.sh/docs/publish/#scheduled-delivery"}
	errHTTPBadRequestPriorityInvalid                 = &errHTTP{40007, http.StatusBadRequest, "invalid priority parameter", "https://ntfy.sh/docs/publish/#message-priority"}
	errHTTPBadRequestSinceInvalid                    = &errHTTP{40008, http.StatusBadRequest, "invalid since parameter", "https://ntfy.sh/docs/subscribe/api/#fetch-cached-messages"}
	errHTTPBadRequestTopicInvalid                    = &errHTTP{40009, http.StatusBadRequest, "invalid topic: path invalid", ""}
	errHTTPBadRequestTopicDisallowed                 = &errHTTP{40010, http.StatusBadRequest, "invalid topic: topic name is disallowed", ""}
	errHTTPBadRequestMessageNotUTF8                  = &errHTTP{40011, http.StatusBadRequest, "invalid message: message must be UTF-8 encoded", ""}
	errHTTPBadRequestAttachmentTooLarge              = &errHTTP{40012, http.StatusBadRequest, "invalid request: attachment too large, or bandwidth limit reached", ""}
	errHTTPBadRequestAttachmentURLInvalid            = &errHTTP{40013, http.StatusBadRequest, "invalid request: attachment URL is invalid", ""}
	errHTTPBadRequestAttachmentsDisallowed           = &errHTTP{40014, http.StatusBadRequest, "invalid request: attachments not allowed", ""}
	errHTTPBadRequestAttachmentsExpiryBeforeDelivery = &errHTTP{40015, http.StatusBadRequest, "invalid request: attachment expiry before delayed delivery date", ""}
	errHTTPNotFound                                  = &errHTTP{40401, http.StatusNotFound, "page not found", ""}
	errHTTPTooManyRequestsLimitRequests              = &errHTTP{42901, http.StatusTooManyRequests, "limit reached: too many requests, please be nice", "https://ntfy.sh/docs/publish/#limitations"}
	errHTTPTooManyRequestsLimitEmails                = &errHTTP{42902, http.StatusTooManyRequests, "limit reached: too many emails, please be nice", "https://ntfy.sh/docs/publish/#limitations"}
	errHTTPTooManyRequestsLimitSubscriptions         = &errHTTP{42903, http.StatusTooManyRequests, "limit reached: too many active subscriptions, please be nice", "https://ntfy.sh/docs/publish/#limitations"}
	errHTTPTooManyRequestsLimitTotalTopics           = &errHTTP{42904, http.StatusTooManyRequests, "limit reached: the total number of topics on the server has been reached, please contact the admin", "https://ntfy.sh/docs/publish/#limitations"}
	errHTTPTooManyRequestsAttachmentBandwidthLimit   = &errHTTP{42905, http.StatusTooManyRequests, "too many requests: daily bandwidth limit reached", "https://ntfy.sh/docs/publish/#limitations"}
	errHTTPInternalError                             = &errHTTP{50001, http.StatusInternalServerError, "internal server error", ""}
	errHTTPInternalErrorInvalidFilePath              = &errHTTP{50002, http.StatusInternalServerError, "internal server error: invalid file path", ""}
)

const (
	firebaseControlTopic     = "~control"                // See Android if changed
	emptyMessageBody         = "triggered"               // Used if message body is empty
	defaultAttachmentMessage = "You received a file: %s" // Used if message body is empty, and there is an attachment
	fcmMessageLimit          = 4000                      // see maybeTruncateFCMMessage for details
)

// New instantiates a new Server. It creates the cache and adds a Firebase
// subscriber (if configured).
func New(conf *Config) (*Server, error) {
	var firebaseSubscriber subscriber
	if conf.FirebaseKeyFile != "" {
		var err error
		firebaseSubscriber, err = createFirebaseSubscriber(conf)
		if err != nil {
			return nil, err
		}
	}
	var mailer mailer
	if conf.SMTPSenderAddr != "" {
		mailer = &smtpSender{config: conf}
	}
	cache, err := createCache(conf)
	if err != nil {
		return nil, err
	}
	topics, err := cache.Topics()
	if err != nil {
		return nil, err
	}
	var fileCache *fileCache
	if conf.AttachmentCacheDir != "" {
		fileCache, err = newFileCache(conf.AttachmentCacheDir, conf.AttachmentTotalSizeLimit, conf.AttachmentFileSizeLimit)
		if err != nil {
			return nil, err
		}
	}
	return &Server{
		config:    conf,
		cache:     cache,
		fileCache: fileCache,
		firebase:  firebaseSubscriber,
		mailer:    mailer,
		topics:    topics,
		visitors:  make(map[string]*visitor),
	}, nil
}

func createCache(conf *Config) (cache, error) {
	if conf.CacheDuration == 0 {
		return newNopCache(), nil
	} else if conf.CacheFile != "" {
		return newSqliteCache(conf.CacheFile)
	}
	return newMemCache(), nil
}

func createFirebaseSubscriber(conf *Config) (subscriber, error) {
	fb, err := firebase.NewApp(context.Background(), nil, option.WithCredentialsFile(conf.FirebaseKeyFile))
	if err != nil {
		return nil, err
	}
	msg, err := fb.Messaging(context.Background())
	if err != nil {
		return nil, err
	}
	return func(m *message) error {
		var data map[string]string // Matches https://ntfy.sh/docs/subscribe/api/#json-message-format
		switch m.Event {
		case keepaliveEvent, openEvent:
			data = map[string]string{
				"id":    m.ID,
				"time":  fmt.Sprintf("%d", m.Time),
				"event": m.Event,
				"topic": m.Topic,
			}
		case messageEvent:
			data = map[string]string{
				"id":       m.ID,
				"time":     fmt.Sprintf("%d", m.Time),
				"event":    m.Event,
				"topic":    m.Topic,
				"priority": fmt.Sprintf("%d", m.Priority),
				"tags":     strings.Join(m.Tags, ","),
				"click":    m.Click,
				"title":    m.Title,
				"message":  m.Message,
			}
			if m.Attachment != nil {
				data["attachment_name"] = m.Attachment.Name
				data["attachment_type"] = m.Attachment.Type
				data["attachment_size"] = fmt.Sprintf("%d", m.Attachment.Size)
				data["attachment_expires"] = fmt.Sprintf("%d", m.Attachment.Expires)
				data["attachment_url"] = m.Attachment.URL
			}
		}
		var androidConfig *messaging.AndroidConfig
		if m.Priority >= 4 {
			androidConfig = &messaging.AndroidConfig{
				Priority: "high",
			}
		}
		_, err := msg.Send(context.Background(), maybeTruncateFCMMessage(&messaging.Message{
			Topic:   m.Topic,
			Data:    data,
			Android: androidConfig,
		}))
		return err
	}, nil
}

// maybeTruncateFCMMessage performs best-effort truncation of FCM messages.
// The docs say the limit is 4000 characters, but during testing it wasn't quite clear
// what fields matter; so we're just capping the serialized JSON to 4000 bytes.
func maybeTruncateFCMMessage(m *messaging.Message) *messaging.Message {
	s, err := json.Marshal(m)
	if err != nil {
		return m
	}
	if len(s) > fcmMessageLimit {
		over := len(s) - fcmMessageLimit + 16 // = len("truncated":"1",), sigh ...
		message, ok := m.Data["message"]
		if ok && len(message) > over {
			m.Data["truncated"] = "1"
			m.Data["message"] = message[:len(message)-over]
		}
	}
	return m
}

// Run executes the main server. It listens on HTTP (+ HTTPS, if configured), and starts
// a manager go routine to print stats and prune messages.
func (s *Server) Run() error {
	var listenStr string
	if s.config.ListenHTTP != "" {
		listenStr += fmt.Sprintf(" %s[http]", s.config.ListenHTTP)
	}
	if s.config.ListenHTTPS != "" {
		listenStr += fmt.Sprintf(" %s[https]", s.config.ListenHTTPS)
	}
	if s.config.ListenUnix != "" {
		listenStr += fmt.Sprintf(" %s[unix]", s.config.ListenUnix)
	}
	if s.config.SMTPServerListen != "" {
		listenStr += fmt.Sprintf(" %s[smtp]", s.config.SMTPServerListen)
	}
	log.Printf("Listening on%s", listenStr)
	mux := http.NewServeMux()
	mux.HandleFunc("/", s.handle)
	errChan := make(chan error)
	s.mu.Lock()
	s.closeChan = make(chan bool)
	if s.config.ListenHTTP != "" {
		s.httpServer = &http.Server{Addr: s.config.ListenHTTP, Handler: mux}
		go func() {
			errChan <- s.httpServer.ListenAndServe()
		}()
	}
	if s.config.ListenHTTPS != "" {
		s.httpsServer = &http.Server{Addr: s.config.ListenHTTPS, Handler: mux}
		go func() {
			errChan <- s.httpsServer.ListenAndServeTLS(s.config.CertFile, s.config.KeyFile)
		}()
	}
	if s.config.ListenUnix != "" {
		go func() {
			var err error
			s.mu.Lock()
			os.Remove(s.config.ListenUnix)
			s.unixListener, err = net.Listen("unix", s.config.ListenUnix)
			if err != nil {
				errChan <- err
				return
			}
			s.mu.Unlock()
			httpServer := &http.Server{Handler: mux}
			errChan <- httpServer.Serve(s.unixListener)
		}()
	}
	if s.config.SMTPServerListen != "" {
		go func() {
			errChan <- s.runSMTPServer()
		}()
	}
	s.mu.Unlock()
	go s.runManager()
	go s.runAtSender()
	go s.runFirebaseKeepliver()

	return <-errChan
}

// Stop stops HTTP (+HTTPS) server and all managers
func (s *Server) Stop() {
	s.mu.Lock()
	defer s.mu.Unlock()
	if s.httpServer != nil {
		s.httpServer.Close()
	}
	if s.httpsServer != nil {
		s.httpsServer.Close()
	}
	if s.unixListener != nil {
		s.unixListener.Close()
	}
	if s.smtpServer != nil {
		s.smtpServer.Close()
	}
	close(s.closeChan)
}

func (s *Server) handle(w http.ResponseWriter, r *http.Request) {
	if err := s.handleInternal(w, r); err != nil {
		var e *errHTTP
		var ok bool
		if e, ok = err.(*errHTTP); !ok {
			e = errHTTPInternalError
		}
		log.Printf("[%s] %s - %d - %d - %s", r.RemoteAddr, r.Method, e.HTTPCode, e.Code, err.Error())
		w.Header().Set("Content-Type", "application/json")
		w.Header().Set("Access-Control-Allow-Origin", "*") // CORS, allow cross-origin requests
		w.WriteHeader(e.HTTPCode)
		io.WriteString(w, e.JSON()+"\n")
	}
}

func (s *Server) handleInternal(w http.ResponseWriter, r *http.Request) error {
	if r.Method == http.MethodGet && r.URL.Path == "/" {
		return s.handleHome(w, r)
	} else if r.Method == http.MethodGet && r.URL.Path == "/example.html" {
		return s.handleExample(w, r)
	} else if r.Method == http.MethodHead && r.URL.Path == "/" {
		return s.handleEmpty(w, r)
	} else if r.Method == http.MethodGet && staticRegex.MatchString(r.URL.Path) {
		return s.handleStatic(w, r)
	} else if r.Method == http.MethodGet && docsRegex.MatchString(r.URL.Path) {
		return s.handleDocs(w, r)
	} else if r.Method == http.MethodGet && fileRegex.MatchString(r.URL.Path) && s.config.AttachmentCacheDir != "" {
		return s.withRateLimit(w, r, s.handleFile)
	} else if r.Method == http.MethodOptions {
		return s.handleOptions(w, r)
	} else if r.Method == http.MethodGet && topicPathRegex.MatchString(r.URL.Path) {
		return s.handleTopic(w, r)
	} else if (r.Method == http.MethodPut || r.Method == http.MethodPost) && topicPathRegex.MatchString(r.URL.Path) {
		return s.withRateLimit(w, r, s.handlePublish)
	} else if r.Method == http.MethodGet && publishPathRegex.MatchString(r.URL.Path) {
		return s.withRateLimit(w, r, s.handlePublish)
	} else if r.Method == http.MethodGet && jsonPathRegex.MatchString(r.URL.Path) {
		return s.withRateLimit(w, r, s.handleSubscribeJSON)
	} else if r.Method == http.MethodGet && ssePathRegex.MatchString(r.URL.Path) {
		return s.withRateLimit(w, r, s.handleSubscribeSSE)
	} else if r.Method == http.MethodGet && rawPathRegex.MatchString(r.URL.Path) {
		return s.withRateLimit(w, r, s.handleSubscribeRaw)
	}
	return errHTTPNotFound
}

func (s *Server) handleHome(w http.ResponseWriter, r *http.Request) error {
	return indexTemplate.Execute(w, &indexPage{
		Topic:         r.URL.Path[1:],
		CacheDuration: s.config.CacheDuration,
	})
}

func (s *Server) handleTopic(w http.ResponseWriter, r *http.Request) error {
	unifiedpush := readParam(r, "x-unifiedpush", "unifiedpush", "up") == "1" // see PUT/POST too!
	if unifiedpush {
		w.Header().Set("Content-Type", "application/json")
		w.Header().Set("Access-Control-Allow-Origin", "*") // CORS, allow cross-origin requests
		_, err := io.WriteString(w, `{"unifiedpush":{"version":1}}`+"\n")
		return err
	}
	return s.handleHome(w, r)
}

func (s *Server) handleEmpty(_ http.ResponseWriter, _ *http.Request) error {
	return nil
}

func (s *Server) handleExample(w http.ResponseWriter, _ *http.Request) error {
	_, err := io.WriteString(w, exampleSource)
	return err
}

func (s *Server) handleStatic(w http.ResponseWriter, r *http.Request) error {
	http.FileServer(http.FS(webStaticFsCached)).ServeHTTP(w, r)
	return nil
}

func (s *Server) handleDocs(w http.ResponseWriter, r *http.Request) error {
	http.FileServer(http.FS(docsStaticCached)).ServeHTTP(w, r)
	return nil
}

func (s *Server) handleFile(w http.ResponseWriter, r *http.Request, v *visitor) error {
	if s.config.AttachmentCacheDir == "" {
		return errHTTPInternalError
	}
	matches := fileRegex.FindStringSubmatch(r.URL.Path)
	if len(matches) != 2 {
		return errHTTPInternalErrorInvalidFilePath
	}
	messageID := matches[1]
	file := filepath.Join(s.config.AttachmentCacheDir, messageID)
	stat, err := os.Stat(file)
	if err != nil {
		return errHTTPNotFound
	}
	if err := v.BandwidthLimiter().Allow(stat.Size()); err != nil {
		return errHTTPTooManyRequestsAttachmentBandwidthLimit
	}
	w.Header().Set("Content-Length", fmt.Sprintf("%d", stat.Size()))
	f, err := os.Open(file)
	if err != nil {
		return err
	}
	defer f.Close()
	_, err = io.Copy(util.NewContentTypeWriter(w, r.URL.Path), f)
	return err
}

func (s *Server) handlePublish(w http.ResponseWriter, r *http.Request, v *visitor) error {
	t, err := s.topicFromPath(r.URL.Path)
	if err != nil {
		return err
	}
	body, err := util.Peak(r.Body, s.config.MessageLimit)
	if err != nil {
		return err
	}
	m := newDefaultMessage(t.ID, "")
	cache, firebase, email, err := s.parsePublishParams(r, v, m)
	if err != nil {
		return err
	}
	if err := s.handlePublishBody(r, v, m, body); err != nil {
		return err
	}
	if m.Message == "" {
		m.Message = emptyMessageBody
	}
	delayed := m.Time > time.Now().Unix()
	if !delayed {
		if err := t.Publish(m); err != nil {
			return err
		}
	}
	if s.firebase != nil && firebase && !delayed {
		go func() {
			if err := s.firebase(m); err != nil {
				log.Printf("Unable to publish to Firebase: %v", err.Error())
			}
		}()
	}
	if s.mailer != nil && email != "" && !delayed {
		go func() {
			if err := s.mailer.Send(v.ip, email, m); err != nil {
				log.Printf("Unable to send email: %v", err.Error())
			}
		}()
	}
	if cache {
		if err := s.cache.AddMessage(m); err != nil {
			return err
		}
	}
	w.Header().Set("Content-Type", "application/json")
	w.Header().Set("Access-Control-Allow-Origin", "*") // CORS, allow cross-origin requests
	if err := json.NewEncoder(w).Encode(m); err != nil {
		return err
	}
	s.inc(&s.messages)
	return nil
}

func (s *Server) parsePublishParams(r *http.Request, v *visitor, m *message) (cache bool, firebase bool, email string, err error) {
	cache = readParam(r, "x-cache", "cache") != "no"
	firebase = readParam(r, "x-firebase", "firebase") != "no"
	m.Title = readParam(r, "x-title", "title", "t")
	m.Click = readParam(r, "x-click", "click")
	filename := readParam(r, "x-filename", "filename", "file", "f")
	attach := readParam(r, "x-attach", "attach", "a")
	if attach != "" || filename != "" {
		m.Attachment = &attachment{}
	}
	if filename != "" {
		m.Attachment.Name = filename
	}
	if attach != "" {
		if !attachURLRegex.MatchString(attach) {
			return false, false, "", errHTTPBadRequestAttachmentURLInvalid
		}
		m.Attachment.URL = attach
		if m.Attachment.Name == "" {
			u, err := url.Parse(m.Attachment.URL)
			if err == nil {
				m.Attachment.Name = path.Base(u.Path)
				if m.Attachment.Name == "." || m.Attachment.Name == "/" {
					m.Attachment.Name = ""
				}
			}
		}
		if m.Attachment.Name == "" {
			m.Attachment.Name = "attachment"
		}
	}
	email = readParam(r, "x-email", "x-e-mail", "email", "e-mail", "mail", "e")
	if email != "" {
		if err := v.EmailAllowed(); err != nil {
			return false, false, "", errHTTPTooManyRequestsLimitEmails
		}
	}
	if s.mailer == nil && email != "" {
		return false, false, "", errHTTPBadRequestEmailDisabled
	}
	messageStr := readParam(r, "x-message", "message", "m")
	if messageStr != "" {
		m.Message = messageStr
	}
	m.Priority, err = util.ParsePriority(readParam(r, "x-priority", "priority", "prio", "p"))
	if err != nil {
		return false, false, "", errHTTPBadRequestPriorityInvalid
	}
	tagsStr := readParam(r, "x-tags", "tags", "tag", "ta")
	if tagsStr != "" {
		m.Tags = make([]string, 0)
		for _, s := range util.SplitNoEmpty(tagsStr, ",") {
			m.Tags = append(m.Tags, strings.TrimSpace(s))
		}
	}
	delayStr := readParam(r, "x-delay", "delay", "x-at", "at", "x-in", "in")
	if delayStr != "" {
		if !cache {
			return false, false, "", errHTTPBadRequestDelayNoCache
		}
		if email != "" {
			return false, false, "", errHTTPBadRequestDelayNoEmail // we cannot store the email address (yet)
		}
		delay, err := util.ParseFutureTime(delayStr, time.Now())
		if err != nil {
			return false, false, "", errHTTPBadRequestDelayCannotParse
		} else if delay.Unix() < time.Now().Add(s.config.MinDelay).Unix() {
			return false, false, "", errHTTPBadRequestDelayTooSmall
		} else if delay.Unix() > time.Now().Add(s.config.MaxDelay).Unix() {
			return false, false, "", errHTTPBadRequestDelayTooLarge
		}
		m.Time = delay.Unix()
	}
	unifiedpush := readParam(r, "x-unifiedpush", "unifiedpush", "up") == "1" // see GET too!
	if unifiedpush {
		firebase = false
	}
	return cache, firebase, email, nil
}

func readParam(r *http.Request, names ...string) string {
	for _, name := range names {
		value := r.Header.Get(name)
		if value != "" {
			return strings.TrimSpace(value)
		}
	}
	for _, name := range names {
		value := r.URL.Query().Get(strings.ToLower(name))
		if value != "" {
			return strings.TrimSpace(value)
		}
	}
	return ""
}

// handlePublishBody consumes the PUT/POST body and decides whether the body is an attachment or the message.
//
// 1. curl -H "Attach: http://example.com/file.jpg" ntfy.sh/mytopic
//    Body must be a message, because we attached an external URL
// 2. curl -T short.txt -H "Filename: short.txt" ntfy.sh/mytopic
//    Body must be attachment, because we passed a filename
// 3. curl -T file.txt ntfy.sh/mytopic
//    If file.txt is <= 4096 (message limit) and valid UTF-8, treat it as a message
// 4. curl -T file.txt ntfy.sh/mytopic
//    If file.txt is > message limit, treat it as an attachment
func (s *Server) handlePublishBody(r *http.Request, v *visitor, m *message, body *util.PeakedReadCloser) error {
	if m.Attachment != nil && m.Attachment.URL != "" {
		return s.handleBodyAsMessage(m, body) // Case 1
	} else if m.Attachment != nil && m.Attachment.Name != "" {
		return s.handleBodyAsAttachment(r, v, m, body) // Case 2
	} else if !body.LimitReached && utf8.Valid(body.PeakedBytes) {
		return s.handleBodyAsMessage(m, body) // Case 3
	}
	return s.handleBodyAsAttachment(r, v, m, body) // Case 4
}

func (s *Server) handleBodyAsMessage(m *message, body *util.PeakedReadCloser) error {
	if !utf8.Valid(body.PeakedBytes) {
		return errHTTPBadRequestMessageNotUTF8
	}
	if len(body.PeakedBytes) > 0 { // Empty body should not override message (publish via GET!)
		m.Message = strings.TrimSpace(string(body.PeakedBytes)) // Truncates the message to the peak limit if required
	}
	if m.Attachment != nil && m.Attachment.Name != "" && m.Message == "" {
		m.Message = fmt.Sprintf(defaultAttachmentMessage, m.Attachment.Name)
	}
	return nil
}

func (s *Server) handleBodyAsAttachment(r *http.Request, v *visitor, m *message, body *util.PeakedReadCloser) error {
	if s.fileCache == nil || s.config.BaseURL == "" || s.config.AttachmentCacheDir == "" {
		return errHTTPBadRequestAttachmentsDisallowed
	} else if m.Time > time.Now().Add(s.config.AttachmentExpiryDuration).Unix() {
		return errHTTPBadRequestAttachmentsExpiryBeforeDelivery
	}
	visitorAttachmentsSize, err := s.cache.AttachmentsSize(v.ip)
	if err != nil {
		return err
	}
	remainingVisitorAttachmentSize := s.config.VisitorAttachmentTotalSizeLimit - visitorAttachmentsSize
	contentLengthStr := r.Header.Get("Content-Length")
	if contentLengthStr != "" { // Early "do-not-trust" check, hard limit see below
		contentLength, err := strconv.ParseInt(contentLengthStr, 10, 64)
		if err == nil && (contentLength > remainingVisitorAttachmentSize || contentLength > s.config.AttachmentFileSizeLimit) {
			return errHTTPBadRequestAttachmentTooLarge
		}
	}
	if m.Attachment == nil {
		m.Attachment = &attachment{}
	}
	var ext string
	m.Attachment.Owner = v.ip // Important for attachment rate limiting
	m.Attachment.Expires = time.Now().Add(s.config.AttachmentExpiryDuration).Unix()
	m.Attachment.Type, ext = util.DetectContentType(body.PeakedBytes, m.Attachment.Name)
	m.Attachment.URL = fmt.Sprintf("%s/file/%s%s", s.config.BaseURL, m.ID, ext)
	if m.Attachment.Name == "" {
		m.Attachment.Name = fmt.Sprintf("attachment%s", ext)
	}
	if m.Message == "" {
		m.Message = fmt.Sprintf(defaultAttachmentMessage, m.Attachment.Name)
	}
	m.Attachment.Size, err = s.fileCache.Write(m.ID, body, v.BandwidthLimiter(), util.NewFixedLimiter(remainingVisitorAttachmentSize))
	if err == util.ErrLimitReached {
		return errHTTPBadRequestAttachmentTooLarge
	} else if err != nil {
		return err
	}
	return nil
}

func (s *Server) handleSubscribeJSON(w http.ResponseWriter, r *http.Request, v *visitor) error {
	encoder := func(msg *message) (string, error) {
		var buf bytes.Buffer
		if err := json.NewEncoder(&buf).Encode(&msg); err != nil {
			return "", err
		}
		return buf.String(), nil
	}
	return s.handleSubscribe(w, r, v, "json", "application/x-ndjson", encoder)
}

func (s *Server) handleSubscribeSSE(w http.ResponseWriter, r *http.Request, v *visitor) error {
	encoder := func(msg *message) (string, error) {
		var buf bytes.Buffer
		if err := json.NewEncoder(&buf).Encode(&msg); err != nil {
			return "", err
		}
		if msg.Event != messageEvent {
			return fmt.Sprintf("event: %s\ndata: %s\n", msg.Event, buf.String()), nil // Browser's .onmessage() does not fire on this!
		}
		return fmt.Sprintf("data: %s\n", buf.String()), nil
	}
	return s.handleSubscribe(w, r, v, "sse", "text/event-stream", encoder)
}

func (s *Server) handleSubscribeRaw(w http.ResponseWriter, r *http.Request, v *visitor) error {
	encoder := func(msg *message) (string, error) {
		if msg.Event == messageEvent { // only handle default events
			return strings.ReplaceAll(msg.Message, "\n", " ") + "\n", nil
		}
		return "\n", nil // "keepalive" and "open" events just send an empty line
	}
	return s.handleSubscribe(w, r, v, "raw", "text/plain", encoder)
}

func (s *Server) handleSubscribe(w http.ResponseWriter, r *http.Request, v *visitor, format string, contentType string, encoder messageEncoder) error {
	if err := v.SubscriptionAllowed(); err != nil {
		return errHTTPTooManyRequestsLimitSubscriptions
	}
	defer v.RemoveSubscription()
	topicsStr := strings.TrimSuffix(r.URL.Path[1:], "/"+format) // Hack
	topicIDs := util.SplitNoEmpty(topicsStr, ",")
	topics, err := s.topicsFromIDs(topicIDs...)
	if err != nil {
		return err
	}
	poll := readParam(r, "x-poll", "poll", "po") == "1"
	scheduled := readParam(r, "x-scheduled", "scheduled", "sched") == "1"
	since, err := parseSince(r, poll)
	if err != nil {
		return err
	}
	messageFilter, titleFilter, priorityFilter, tagsFilter, err := parseQueryFilters(r)
	if err != nil {
		return err
	}
	var wlock sync.Mutex
	sub := func(msg *message) error {
		if !passesQueryFilter(msg, messageFilter, titleFilter, priorityFilter, tagsFilter) {
			return nil
		}
		m, err := encoder(msg)
		if err != nil {
			return err
		}
		wlock.Lock()
		defer wlock.Unlock()
		if _, err := w.Write([]byte(m)); err != nil {
			return err
		}
		if fl, ok := w.(http.Flusher); ok {
			fl.Flush()
		}
		return nil
	}
	w.Header().Set("Access-Control-Allow-Origin", "*")            // CORS, allow cross-origin requests
	w.Header().Set("Content-Type", contentType+"; charset=utf-8") // Android/Volley client needs charset!
	if poll {
		return s.sendOldMessages(topics, since, scheduled, sub)
	}
	subscriberIDs := make([]int, 0)
	for _, t := range topics {
		subscriberIDs = append(subscriberIDs, t.Subscribe(sub))
	}
	defer func() {
		for i, subscriberID := range subscriberIDs {
			topics[i].Unsubscribe(subscriberID) // Order!
		}
	}()
	if err := sub(newOpenMessage(topicsStr)); err != nil { // Send out open message
		return err
	}
	if err := s.sendOldMessages(topics, since, scheduled, sub); err != nil {
		return err
	}
	for {
		select {
		case <-r.Context().Done():
			return nil
		case <-time.After(s.config.KeepaliveInterval):
			v.Keepalive()
			if err := sub(newKeepaliveMessage(topicsStr)); err != nil { // Send keepalive message
				return err
			}
		}
	}
}

func parseQueryFilters(r *http.Request) (messageFilter string, titleFilter string, priorityFilter []int, tagsFilter []string, err error) {
	messageFilter = readParam(r, "x-message", "message", "m")
	titleFilter = readParam(r, "x-title", "title", "t")
	tagsFilter = util.SplitNoEmpty(readParam(r, "x-tags", "tags", "tag", "ta"), ",")
	priorityFilter = make([]int, 0)
	for _, p := range util.SplitNoEmpty(readParam(r, "x-priority", "priority", "prio", "p"), ",") {
		priority, err := util.ParsePriority(p)
		if err != nil {
			return "", "", nil, nil, err
		}
		priorityFilter = append(priorityFilter, priority)
	}
	return
}

func passesQueryFilter(msg *message, messageFilter string, titleFilter string, priorityFilter []int, tagsFilter []string) bool {
	if msg.Event != messageEvent {
		return true // filters only apply to messages
	}
	if messageFilter != "" && msg.Message != messageFilter {
		return false
	}
	if titleFilter != "" && msg.Title != titleFilter {
		return false
	}
	messagePriority := msg.Priority
	if messagePriority == 0 {
		messagePriority = 3 // For query filters, default priority (3) is the same as "not set" (0)
	}
	if len(priorityFilter) > 0 && !util.InIntList(priorityFilter, messagePriority) {
		return false
	}
	if len(tagsFilter) > 0 && !util.InStringListAll(msg.Tags, tagsFilter) {
		return false
	}
	return true
}

func (s *Server) sendOldMessages(topics []*topic, since sinceTime, scheduled bool, sub subscriber) error {
	if since.IsNone() {
		return nil
	}
	for _, t := range topics {
		messages, err := s.cache.Messages(t.ID, since, scheduled)
		if err != nil {
			return err
		}
		for _, m := range messages {
			if err := sub(m); err != nil {
				return err
			}
		}
	}
	return nil
}

// parseSince returns a timestamp identifying the time span from which cached messages should be received.
//
// Values in the "since=..." parameter can be either a unix timestamp or a duration (e.g. 12h), or
// "all" for all messages.
func parseSince(r *http.Request, poll bool) (sinceTime, error) {
	since := readParam(r, "x-since", "since", "si")
	if since == "" {
		if poll {
			return sinceAllMessages, nil
		}
		return sinceNoMessages, nil
	}
	if since == "all" {
		return sinceAllMessages, nil
	} else if s, err := strconv.ParseInt(since, 10, 64); err == nil {
		return sinceTime(time.Unix(s, 0)), nil
	} else if d, err := time.ParseDuration(since); err == nil {
		return sinceTime(time.Now().Add(-1 * d)), nil
	}
	return sinceNoMessages, errHTTPBadRequestSinceInvalid
}

func (s *Server) handleOptions(w http.ResponseWriter, _ *http.Request) error {
	w.Header().Set("Access-Control-Allow-Origin", "*") // CORS, allow cross-origin requests
	w.Header().Set("Access-Control-Allow-Methods", "GET, PUT, POST")
	return nil
}

func (s *Server) topicFromPath(path string) (*topic, error) {
	parts := strings.Split(path, "/")
	if len(parts) < 2 {
		return nil, errHTTPBadRequestTopicInvalid
	}
	topics, err := s.topicsFromIDs(parts[1])
	if err != nil {
		return nil, err
	}
	return topics[0], nil
}

func (s *Server) topicsFromIDs(ids ...string) ([]*topic, error) {
	s.mu.Lock()
	defer s.mu.Unlock()
	topics := make([]*topic, 0)
	for _, id := range ids {
		if util.InStringList(disallowedTopics, id) {
			return nil, errHTTPBadRequestTopicDisallowed
		}
		if _, ok := s.topics[id]; !ok {
			if len(s.topics) >= s.config.TotalTopicLimit {
				return nil, errHTTPTooManyRequestsLimitTotalTopics
			}
			s.topics[id] = newTopic(id)
		}
		topics = append(topics, s.topics[id])
	}
	return topics, nil
}

func (s *Server) updateStatsAndPrune() {
	s.mu.Lock()
	defer s.mu.Unlock()

	// Expire visitors from rate visitors map
	for ip, v := range s.visitors {
		if v.Stale() {
			delete(s.visitors, ip)
		}
	}

	// Delete expired attachments
	if s.fileCache != nil {
		ids, err := s.cache.AttachmentsExpired()
		if err == nil {
			if err := s.fileCache.Remove(ids...); err != nil {
				log.Printf("error while deleting attachments: %s", err.Error())
			}
		} else {
			log.Printf("error retrieving expired attachments: %s", err.Error())
		}
	}

	// Prune message cache
	olderThan := time.Now().Add(-1 * s.config.CacheDuration)
	if err := s.cache.Prune(olderThan); err != nil {
		log.Printf("error pruning cache: %s", err.Error())
	}

	// Prune old topics, remove subscriptions without subscribers
	var subscribers, messages int
	for _, t := range s.topics {
		subs := t.Subscribers()
		msgs, err := s.cache.MessageCount(t.ID)
		if err != nil {
			log.Printf("cannot get stats for topic %s: %s", t.ID, err.Error())
			continue
		}
		if msgs == 0 && subs == 0 {
			delete(s.topics, t.ID)
			continue
		}
		subscribers += subs
		messages += msgs
	}

	// Mail stats
	var mailSuccess, mailFailure int64
	if s.smtpBackend != nil {
		mailSuccess, mailFailure = s.smtpBackend.Counts()
	}

	// Print stats
	log.Printf("Stats: %d message(s) published, %d in cache, %d successful mails, %d failed, %d topic(s) active, %d subscriber(s), %d visitor(s)",
		s.messages, messages, mailSuccess, mailFailure, len(s.topics), subscribers, len(s.visitors))
}

func (s *Server) runSMTPServer() error {
	sub := func(m *message) error {
		url := fmt.Sprintf("%s/%s", s.config.BaseURL, m.Topic)
		req, err := http.NewRequest("PUT", url, strings.NewReader(m.Message))
		if err != nil {
			return err
		}
		if m.Title != "" {
			req.Header.Set("Title", m.Title)
		}
		rr := httptest.NewRecorder()
		s.handle(rr, req)
		if rr.Code != http.StatusOK {
			return errors.New("error: " + rr.Body.String())
		}
		return nil
	}
	s.smtpBackend = newMailBackend(s.config, sub)
	s.smtpServer = smtp.NewServer(s.smtpBackend)
	s.smtpServer.Addr = s.config.SMTPServerListen
	s.smtpServer.Domain = s.config.SMTPServerDomain
	s.smtpServer.ReadTimeout = 10 * time.Second
	s.smtpServer.WriteTimeout = 10 * time.Second
	s.smtpServer.MaxMessageBytes = 1024 * 1024 // Must be much larger than message size (headers, multipart, etc.)
	s.smtpServer.MaxRecipients = 1
	s.smtpServer.AllowInsecureAuth = true
	return s.smtpServer.ListenAndServe()
}

func (s *Server) runManager() {
	for {
		select {
		case <-time.After(s.config.ManagerInterval):
			s.updateStatsAndPrune()
		case <-s.closeChan:
			return
		}
	}
}

func (s *Server) runAtSender() {
	for {
		select {
		case <-time.After(s.config.AtSenderInterval):
			if err := s.sendDelayedMessages(); err != nil {
				log.Printf("error sending scheduled messages: %s", err.Error())
			}
		case <-s.closeChan:
			return
		}
	}
}

func (s *Server) runFirebaseKeepliver() {
	if s.firebase == nil {
		return
	}
	for {
		select {
		case <-time.After(s.config.FirebaseKeepaliveInterval):
			if err := s.firebase(newKeepaliveMessage(firebaseControlTopic)); err != nil {
				log.Printf("error sending Firebase keepalive message: %s", err.Error())
			}
		case <-s.closeChan:
			return
		}
	}
}

func (s *Server) sendDelayedMessages() error {
	s.mu.Lock()
	defer s.mu.Unlock()
	messages, err := s.cache.MessagesDue()
	if err != nil {
		return err
	}
	for _, m := range messages {
		t, ok := s.topics[m.Topic] // If no subscribers, just mark message as published
		if ok {
			if err := t.Publish(m); err != nil {
				log.Printf("unable to publish message %s to topic %s: %v", m.ID, m.Topic, err.Error())
			}
		}
		if s.firebase != nil { // Firebase subscribers may not show up in topics map
			if err := s.firebase(m); err != nil {
				log.Printf("unable to publish to Firebase: %v", err.Error())
			}
		}
		if err := s.cache.MarkPublished(m); err != nil {
			return err
		}
	}
	return nil
}

func (s *Server) withRateLimit(w http.ResponseWriter, r *http.Request, handler func(w http.ResponseWriter, r *http.Request, v *visitor) error) error {
	v := s.visitor(r)
	if err := v.RequestAllowed(); err != nil {
		return errHTTPTooManyRequestsLimitRequests
	}
	return handler(w, r, v)
}

// visitor creates or retrieves a rate.Limiter for the given visitor.
// This function was taken from https://www.alexedwards.net/blog/how-to-rate-limit-http-requests (MIT).
func (s *Server) visitor(r *http.Request) *visitor {
	s.mu.Lock()
	defer s.mu.Unlock()
	remoteAddr := r.RemoteAddr
	ip, _, err := net.SplitHostPort(remoteAddr)
	if err != nil {
		ip = remoteAddr // This should not happen in real life; only in tests.
	}
	if s.config.BehindProxy && r.Header.Get("X-Forwarded-For") != "" {
		ip = r.Header.Get("X-Forwarded-For")
	}
	v, exists := s.visitors[ip]
	if !exists {
		s.visitors[ip] = newVisitor(s.config, ip)
		return s.visitors[ip]
	}
	v.Keepalive()
	return v
}

func (s *Server) inc(counter *int64) {
	s.mu.Lock()
	defer s.mu.Unlock()
	*counter++
}<|MERGE_RESOLUTION|>--- conflicted
+++ resolved
@@ -18,14 +18,10 @@
 	"net"
 	"net/http"
 	"net/http/httptest"
-<<<<<<< HEAD
-	"os"
-=======
 	"net/url"
 	"os"
 	"path"
 	"path/filepath"
->>>>>>> a75f74b4
 	"regexp"
 	"strconv"
 	"strings"
@@ -39,7 +35,6 @@
 
 // Server is the main server, providing the UI and API for ntfy
 type Server struct {
-<<<<<<< HEAD
 	config       *Config
 	httpServer   *http.Server
 	httpsServer  *http.Server
@@ -52,24 +47,9 @@
 	mailer       mailer
 	messages     int64
 	cache        cache
+	fileCache    *fileCache
 	closeChan    chan bool
 	mu           sync.Mutex
-=======
-	config      *Config
-	httpServer  *http.Server
-	httpsServer *http.Server
-	smtpServer  *smtp.Server
-	smtpBackend *smtpBackend
-	topics      map[string]*topic
-	visitors    map[string]*visitor
-	firebase    subscriber
-	mailer      mailer
-	messages    int64
-	cache       cache
-	fileCache   *fileCache
-	closeChan   chan bool
-	mu          sync.Mutex
->>>>>>> a75f74b4
 }
 
 // errHTTP is a generic HTTP error for any non-200 HTTP error
